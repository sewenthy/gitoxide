<<<<<<< HEAD
#![forbid(unsafe_code, rust_2018_idioms)]
=======
#![forbid(unsafe_code, rust_2018_idioms, missing_docs)]
//! This crate contains an assortment of utilities to deal with paths and their conversions.
//!
//! Generally `git` treats paths as bytes, but inherently assumes non-illformed UTF-8 as encoding on windows. Internally, it expects
//! slashes to be used as path separators and paths in files must have slashes, with conversions being performed on windows accordingly.
//!
//! <details>
//!
>>>>>>> 496594d2
//! ### Research
//!
//! * **windows**
//! - [`dirent.c`](https://github.com/git/git/blob/main/compat/win32/dirent.c#L31:L31) contains all implementation (seemingly) of opening directories and reading their entries, along with all path conversions (UTF-16 for windows). This is done on the fly so git can work with [in UTF-8](https://github.com/git/git/blob/main/compat/win32/dirent.c#L12:L12).
//! - mingw [is used for the conversion](https://github.com/git/git/blob/main/compat/mingw.h#L579:L579) and it appears they handle surrogates during the conversion, maybe some sort of non-strict UTF-8 converter? Actually it uses [WideCharToMultiByte](https://docs.microsoft.com/en-us/windows/win32/api/stringapiset/nf-stringapiset-widechartomultibyte)
//!   under the hood which by now does fail if the UTF-8 would be invalid unicode, i.e. unicode pairs.
//! - `OsString` on windows already stores strings as WTF-8, which supports [surrogate pairs](https://unicodebook.readthedocs.io/unicode_encodings.html),
//!    something that UTF-8 isn't allowed do it for security reasons, after all it's UTF-16 specific and exists only to extend
//!    the encodable code-points.
//! - informative reading on [WTF-8](https://simonsapin.github.io/wtf-8/#motivation) which is the encoding used by Rust
//!   internally that deals with surrogates and non-wellformed surrogates (those that aren't in pairs).
//! * **unix**
//! - It uses [opendir](https://man7.org/linux/man-pages/man3/opendir.3.html) and [readdir](https://man7.org/linux/man-pages/man3/readdir.3.html)
//!   respectively. There is no encoding specified, except that these paths are null-terminated.
//!
//! ### Learnings
//!
//! Surrogate pairs are a way to extend the encodable value range in UTF-16 encodings, used primarily on windows and in Javascript.
//! For a long time these codepoints used for surrogates, always to be used in pairs, were not assigned, until…they were for rare
//! emojies and the likes. The unicode standard does not require surrogates to happen in pairs, even though by now unpaired surrogates
//! in UTF-16 are considered ill-formed, which aren't supposed to be converted to UTF-8 for example.
//!
//! This is the reason we have to deal with `to_string_lossy()`, it's _just_ for that quirk.
//!
//! This also means the only platform ever eligible to see conversion errors is windows, and there it's only older pre-vista
//! windows versions which incorrectly allow ill-formed UTF-16 strings. Newer versions don't perform such conversions anymore, for
//! example when going from UTF-16 to UTF-8, they will trigger an error.
//!
//! ### Conclusions
//!
//! Since [WideCharToMultiByte](https://docs.microsoft.com/en-us/windows/win32/api/stringapiset/nf-stringapiset-widechartomultibyte) by now is
//! fixed (Vista onward) to produce valid UTF-8, lone surrogate codepoints will cause failure, which `git`
//! [doesn't care about](https://github.com/git/git/blob/main/compat/win32/dirent.c#L12:L12).
//!
//! We will, though, which means from now on we can just convert to UTF-8 on windows and bubble up errors where necessary,
//! preventing potential mismatched surrogate pairs to ever be saved on disk by gitoxide.
//!
//! Even though the error only exists on older windows versions, we will represent it in the type system through fallible function calls.
//! Callers may `.expect()` on the result to indicate they don't wish to handle this special and rare case. Note that servers should not
//! ever get into a code-path which does panic though.
//! </details>

/// A dummy type to represent path specs and help finding all spots that take path specs once it is implemented.

/// A preliminary version of a path-spec based on glances of the code.
#[derive(Clone, Debug)]
pub struct Spec(bstr::BString);

mod convert;
mod spec;

pub use convert::*;
use std::fs::create_dir_all;
use std::ops::Deref;
use std::path::Path;
use tempfile::tempdir_in;

///
pub mod realpath;
pub use realpath::function::realpath;

pub fn create_symlink(from: &Path, to: &Path) {
    create_dir_all(from.parent().unwrap()).unwrap();
    #[cfg(not(target_os = "windows"))]
    std::os::unix::fs::symlink(to, &from).unwrap();
    #[cfg(target_os = "windows")]
    std::os::windows::fs::symlink_file(to, &from).unwrap();
}

pub struct CanonicalizedTempDir {
    pub dir: tempfile::TempDir,
}

impl CanonicalizedTempDir {
    pub fn new() -> Self {
        #[cfg(windows)]
        let canonicalized_tempdir = std::env::temp_dir();
        #[cfg(not(windows))]
        let canonicalized_tempdir = std::env::temp_dir().canonicalize().unwrap();
        let dir = tempdir_in(canonicalized_tempdir).unwrap();
        Self { dir }
    }
}

impl Default for CanonicalizedTempDir {
    fn default() -> Self {
        Self::new()
    }
}

impl AsRef<Path> for CanonicalizedTempDir {
    fn as_ref(&self) -> &Path {
        self
    }
}

impl Deref for CanonicalizedTempDir {
    type Target = Path;

    fn deref(&self) -> &Self::Target {
        self.dir.path()
    }
}<|MERGE_RESOLUTION|>--- conflicted
+++ resolved
@@ -1,6 +1,3 @@
-<<<<<<< HEAD
-#![forbid(unsafe_code, rust_2018_idioms)]
-=======
 #![forbid(unsafe_code, rust_2018_idioms, missing_docs)]
 //! This crate contains an assortment of utilities to deal with paths and their conversions.
 //!
@@ -9,7 +6,6 @@
 //!
 //! <details>
 //!
->>>>>>> 496594d2
 //! ### Research
 //!
 //! * **windows**
